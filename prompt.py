import os
import re
import random
import numpy as np
from tqdm import tqdm

from utils import extract_functions, extract_function_calls, extract_class_definitions, parse_code, remove_trailing_code, generate_html_grid
from execution import execute_transformation, execute_input_generator
from llm import *

import sys
# add seeds/ to the python path
from seeds.common import *

def get_common_lib_from_file(file_path):
    """
    reference_code: a string containing the code that we are trying to use the common library to understand
    if it is provided then the only functions from the common_lib that are returned are the ones that are called in the reference_code
    """
    with open(file_path) as f:
        common_lib = f.read()
    
    common_lib_functions = extract_functions(common_lib)
    common_lib_functions = [f for f in common_lib_functions if "internal function not used by LLM" not in f["docstring"]]
    common_lib_function_names = set([f["name"] for f in common_lib_functions])

    common_lib_classes = extract_class_definitions(common_lib)
    # Clean the common lib by removing any classes whose docstring begins/contains "internal class not used by LLM"
    common_lib_classes = [c for c in common_lib_classes if "internal class not used by LLM" not in c["docstring"]]

    # common_lib = "\n\n".join([f["api_definition"] for f in common_lib_functions] + [c["api_definition"] for c in common_lib_classes])
    common_lib = (common_lib_classes, common_lib_functions)

    return common_lib, common_lib_function_names

def prune_common_lib(common_lib, reference_code):
    exceptions = ["Color"]
    called_functions = extract_function_calls(reference_code)
    called_functions = set(called_functions)
<<<<<<< HEAD
    common_lib_functions = extract_functions(common_lib)
=======
    common_lib_functions = common_lib[1]
>>>>>>> 07ecab15
    common_lib_function_names = set([f["name"] for f in common_lib_functions])
    called_common_lib_function_names = called_functions.intersection(common_lib_function_names)
    called_common_lib_functions = [f for f in common_lib_functions 
                                   if f["name"] in called_common_lib_function_names]
<<<<<<< HEAD
    called_common_lib = "\n\n".join([f["api_definition"] for f in called_common_lib_functions]) 
    common_lib_classes = extract_class_definitions(common_lib)
=======
    called_common_lib_functions = [f for f in called_common_lib_functions]

    common_lib_classes = common_lib[0]
>>>>>>> 07ecab15
    # TODO: what's the best way to handle classes?
    # if `detect_rotational_symmetry`, `detect_translational_symmetry`, `detect_mirror_symmetry` is called, then we should include the Symmetry class
    symmtry_related_functions = ["detect_rotational_symmetry", "detect_translational_symmetry", "detect_mirror_symmetry"]
    included_classes_names = exceptions + ["Symmetry"] if any([f in called_functions for f in symmtry_related_functions]) else exceptions
<<<<<<< HEAD
    called_common_lib += "\n\n" + "\n\n".join([c["api_definition"] for c in common_lib_classes if c["name"] in included_classes_names])
=======
    called_common_lib_classes = [c for c in common_lib_classes if c["name"] in included_classes_names]
    
    called_common_lib = (called_common_lib_classes, called_common_lib_functions)
>>>>>>> 07ecab15

    return called_common_lib, called_common_lib_function_names

def make_self_instruct_prompt(seeds_contents, rng_seed, common_lib, common_lib_function_names,
                               brief_common=False, num_seeds=None, remix=0, library_function_hint=-1, uncreative=False, use_generator_prompt=True, hint_grid_size=0):
    """
    remix: how many example seeds the prompt tells the LLM to remix.
    0 means no remixing, just shows all the seeds. 1 tells it to remix one of the examples, 2 tells it to remix two of the examples, etc.
    """
    # make a random generator
    rng = random.Random(rng_seed)

    # Sort the seeds so that the order is consistent
    seeds_contents = list(sorted(seeds_contents, key=lambda x: x[0]))
    rng.shuffle(seeds_contents)
    if num_seeds is not None:
        seeds_contents = seeds_contents[:num_seeds]

    seed_content = []
    for _ , content in seeds_contents:
        assert "# ============= remove below this point for prompting =============" in content
        content = content.split("# ============= remove below this point for prompting =============")[0].strip()
        seed_content.append(content)
<<<<<<< HEAD
    if brief_common:
        common_lib, common_lib_function_names = prune_common_lib(common_lib, "\n".join(seed_content))
=======

    if brief_common:
        common_lib, common_lib_function_names = prune_common_lib(common_lib, "\n".join(seed_content))

    # common_lib_functions = [f["api_definition"] for f in common_lib[1]]
    # common_lib_classes = [c["api_definition"] for c in common_lib[0]]
    # common_lib = list(set(common_lib_functions + common_lib_classes))
    common_lib_functions = common_lib[1]
    common_lib_classes = common_lib[0]
    common_lib = "\n\n".join([f["api_definition"] for f in common_lib_functions] + [c["api_definition"] for c in common_lib_classes])
>>>>>>> 07ecab15

    #common_functions_calls_counter = {}
    concepts_in_seeds = []
    for content in seed_content:
        # function_calls = extract_function_calls(content)
        # common_functions_calls = common_lib_function_names.intersection(set(function_calls))

        # for func in common_functions_calls:
        #     if func not in common_functions_calls_counter:
        #         common_functions_calls_counter[func] = 0
        #     common_functions_calls_counter[func] += 1

        # Extract the concepts, which come as a comment after the line containing "# concepts:"
        lines = content.split("\n")
        for i, line in enumerate(lines):
            if "# concepts:" in line:
                assert lines[i+1].startswith("# ")
                concepts = lines[i+1][2:].split(",")
                concepts = [c.strip() for c in concepts]
                concepts_in_seeds.extend(concepts)

    if uncreative:
        # Put special emphasis on the last puzzle
        examples = "\n\n".join([f"Example puzzle:\n```python\n{content}\n```" if seed_index < len(seed_content) - 1 else f"Example puzzle (last one, use it as a template!):\n```python\n{content}\n```"
                                for seed_index, content in enumerate(seed_content)])
    else:
        examples = "\n\n".join([f"Example puzzle:\n```python\n{content}\n```" for content in seed_content])
    # remove "color change" from the concepts, because it is problematic and easily misinterpreted
    concepts_in_seeds = [c for c in concepts_in_seeds if c != "color change"]
    # deduplicate and randomly permute
    concepts_in_seeds = list(sorted(set(concepts_in_seeds)))
    rng.shuffle(concepts_in_seeds)
    concept_list = ", ".join(concepts_in_seeds)

    if uncreative:
        assert remix == 1, "Lack of creativity requires exactly one problem to remix off of"

    if remix == 0:
        remix1 = ""
        remix2 = ""
    elif remix == 1:
        if uncreative:
            remix1 = "in particular, making a knock-off of the last example, by "
            remix2 = ", but remembering it should be a knock-off of the last example"
        else:
            remix1 = "in particular, making a new variation of the last example, by "
            remix2 = ", but remembering it should be a variation of the last example"
    else:
<<<<<<< HEAD
        remix1 = f"in particular, making a new variation of the last {remix} examples, by "
        remix2 = f", but remembering it should be a variation of the last {remix} examples"
=======
        if uncreative:
            remix1 = f"in particular, making a knock-off of the last {remix} examples, by "
            remix2 = f", but remembering it should be a knock-off of the last {remix} examples"
        else:
            remix1 = f"in particular, making a new variation of the last {remix} examples, by "
            remix2 = f", but remembering it should be a variation of the last {remix} examples"
>>>>>>> 07ecab15
    
    if library_function_hint == -1:
        library_function_hint_str = ""
    elif library_function_hint == 0:
        library_function_hint_str = "Make use of the common library functions."
    elif library_function_hint > 0:
        # select n random number of functions to hint at
        n = min(library_function_hint, len(common_lib_function_names))
        library_functions = rng.sample(list(common_lib_function_names), n)
        library_function_hint_str = f"Make use of the common library functions. In particular, use the function{'s' if library_function_hint > 1 else ''}: {', '.join(library_functions)}."

    if not uncreative: # creative
        # first part of the prompt just defines the problem, and introduces the common library, but without giving clear instructions on what examples should be considered
        prompt = f"""You are a puzzle maker designing geometric, physical, and topological puzzles for curious middle-schoolers.

Each puzzle consists of discovery a deterministic rule, pattern, procedure, algorithm, or transformation law that maps inputs to outputs.
Both the inputs and outputs are 2D grids of colored pixels. There are 10 colors, but the order of the colors is never relevant to the puzzle.

The middle schoolers are trying to discover this deterministic transformation, which can be implemented as a Python function called `main`.
Designing a puzzle involves also creating example inputs, which can be implemented as a Python function called `generate_input`. Unlike `main`, the `generate_input` function should be stochastic, so that every time you run it, you get another good example of what the transformation can be applied to.

Please design a single puzzle by writing code containing the `generate_input` and `main` functions. You can use the following standard library (`common.py`):
    
```python
{common_lib}
```
"""  
    # later parts of the prompt show examples and suggest how to combine them to make a new problem
    
        prompt += f"""
To give you ideas, here are some examples of other puzzles that middle schoolers enjoyed:

{examples}

Your task is to create a new puzzle that is similar to the examples provided, {remix1}following these steps:
1. First pick some `# concepts` from the example puzzles{remix2}. You can combine concepts from different examples. The concepts in the examples are:
   {concept_list}
"""
        if use_generator_prompt:
            prompt+="""2. Brainstorm a list of 20 concepts similar to the concept, thinking of the physical/geometric/topological/logical details
3. Pick one of the concepts from the brainstorming list, and create a new puzzle using that concept. To create a new puzzle:
4. Generate a code block formatted like the earlier examples with a comment starting `# concepts:` listing the concepts you chose and `# description:` describing the inputs and transformation.
"""
<<<<<<< HEAD
            # this seemed to work okay:
            #3(a). Brainstorm what the input should look like. What are the objects, patterns, or structures that the middle schoolers should be looking at?
            #3(b). Brainstorm what the transformation should look like. How do the objects, patterns, or structures change in the output? What moves, changes, grows, shrinks, changes color, gets added, or gets removed?
=======
        # this seemed to work okay:
        #3(a). Brainstorm what the input should look like. What are the objects, patterns, or structures that the middle schoolers should be looking at?
        #3(b). Brainstorm what the transformation should look like. How do the objects, patterns, or structures change in the output? What moves, changes, grows, shrinks, changes color, gets added, or gets removed?
>>>>>>> 07ecab15
        else:
            prompt+="""2. Brainstorm a possible puzzle using those concepts, thinking of the physical/geometric/topological/logical details
3. Generate a code block formatted like the earlier examples with a comment starting `# concepts:` listing the concepts you chose and `# description:` describing the inputs and transformation.
"""
        # Gives some final instructions to try and ensure that things are done correctly
        prompt += f"""
Be sure to make the transformation `main` deterministic. Be sure to not assume or impose any ordering to the colors. Use physical, geometric, topological, and logical concepts.
"""
        
    else: # uncreative
        prompt = f"""You design knock-off puzzles by modifying the work of other puzzle designers just enough to avoid copyright infringement, because you aren't good at designing puzzles by yourself but need to make puzzles to make money.

Each puzzle consists of uncovering a single deterministic rule, pattern, procedure, algorithm, or general transformation that maps inputs to output. Both the inputs and outputs are 2D grids of colored pixels. There are 10 colors. The order of the colors is never relevant to the puzzle.

Your job is to create a knock-off puzzle that has similar concepts and challenges to puzzles created by honest puzzle makers. Be careful not to copy the work of another puzzler designer too closely, but make sure to follow the puzzle designers' techniques to make sure your knock-off puzzles are good.

Puzzle-solvers will try to figure out the deterministic transformation in the knock-off puzzle you create, which can be implemented as a Python function called `main`. Designing a knock-off puzzle involves creating example inputs, which can be implemented as a Python function called `generate_input`. Unlike `main`, the `generate_input` function should be stochastic, so that every time you run it, you get another good example grid that the transformation can be applied to.

Please create a single knock-off puzzle by writing code containing the `generate_input` and `main` functions. Please use the following standard library (`common.py`) as much as possible:

```python
{common_lib}
```

Here are some examples of good puzzles. These puzzles designed by good puzzle makers and your knock-off should rip them off:
{examples}

<<<<<<< HEAD
Your task is to look especially at the last example and make a new puzzle similar to it by following these steps:
1. Summarize the key ideas in the last puzzle
2. Brainstorm a variation that is pretty similar but a little different, thinking of the physical/geometric/topological/logical details
3. Generate a code block formatted like the earlier examples with a comment starting `# concepts:` listing the concepts you are using and `# description:` describing the inputs and transformation.
"""
    
    # Gives some final instructions to try and ensure that things are done correctly
    prompt += f"""
Be sure to make the transformation `main` deterministic. Be sure to not assume or impose any ordering to the colors. Use physical, geometric, topological, and logical concepts.
"""
    if hint_grid_size:
        # hint at the grid size not too large but should not be a fixed number
=======
Your task is to create a knock-off puzzle that is based on the examples provided, {remix1}following these steps:

1. First pick some `# concepts` from the example puzzles{remix2}. You can combine concepts from different examples. The concepts in the examples are:
  {concept_list}
2. Brainstorm a knock-off using those concepts, paying special attention to the physical, geometric, topological, and logical details.
3. Generate a code block formatted like the earlier examples with a comment starting `# concepts:` listing the concepts you chose and `# description:` describing the inputs and transformation.

Be sure to make the transformation `main` deterministic. Be especially sure to not assume or impose any ordering to the colors. Use physical, geometric, topological, and logical concepts as much as possible. Remember that the puzzle should be similar to the examples provided. Don't be creative. Try to emulate the puzzle makers you are ripping off. Remember you, yourself, are not good at making new puzzles but are very good at making knock-offs."""

    # Hint applies when either creative or uncreative
    if hint_grid_size:
        # hint at the grid size not too large but should not be a fixed number
        if not prompt[-1] == "\n":
            prompt += "\n"
>>>>>>> 07ecab15
        prompt += f"""Also, the input and output grids should not be too large, but should be large enough to contain interesting patterns. Both the width and heights of the grids should be under {hint_grid_size}."""
    
    if library_function_hint_str:
        prompt += f"""\n{library_function_hint_str}"""
    
    seeds = [seed for seed, _ in seeds_contents]
    return prompt, seeds

def main():
    import argparse
    parser = argparse.ArgumentParser(description = "problem generator")

    parser.add_argument("--remix", "-r", type=int, default=1, help="how many example seeds to remix (can be 0)")
    parser.add_argument("--library_function_hint", "-l", type=int, default=-1, help="how many common library functions to hint at the end of the prompt")
    parser.add_argument("--batch_size", "-b", type=int, default=64, help="how many samples to draw")
    parser.add_argument("--temperature", "-t", type=float, default=0.7)
    parser.add_argument("--num_seeds", "-s", type=int, default=None, help="how many seeds to show in the prompt, if not all of them")
    parser.add_argument("--model", "-m", type=str, default="gpt-4-turbo", help="which model to use", 
                        choices=[m.value for model_list in LLMClient.AVAILABLE_MODELS.values() for m in model_list])
    parser.add_argument("--sample_parallel", "-sp", type=int, default=1, help="how many parallel workers to use for sampling")
    parser.add_argument("--max_tokens", type=int, default=2048, help="max number of tokens for generation")
    parser.add_argument("--uncreative", "-u", action="store_true", help="use this flag to generate a prompt encourages less creativity, helpful for dumber LLMs", default=False)
<<<<<<< HEAD
    parser.add_argument("--brief_common", "-bc", action="store_true", help="use this flag to only include common library functions that are called in the examples", default=False)
=======
    parser.add_argument("--brief_common", "-bc", action="store_true", help="use this flag to only include common library functions that are called in the examples", default=True)
>>>>>>> 07ecab15
    parser.add_argument("--generator_prompt", "-gp", action="store_true", help="use this flag to generate a list of concepts and have it pick one", default=False)
    parser.add_argument("--rng_offset", default=0, type=int)
    parser.add_argument("--nohtml", action="store_true", help="use this flag to not generate html", default=False)
    parser.add_argument("--hint_grid_size", default=0, type=int, help="use this flag to hint at the grid size")
    
    arguments = parser.parse_args()

    # convert model into enum
    for provider, model in [(provider, model) for provider, model_list in LLMClient.AVAILABLE_MODELS.items() for model in model_list]:
        if model.value == arguments.model:
            # should break on the correct values of model and provider, so we can use those variables later
            break

    # get all files in seeds directory
    # get current directory path
    current_file_dir = os.path.dirname(os.path.realpath(__file__))
    seeds = os.listdir(os.path.join(current_file_dir, "seeds"))
    # filter files with .py extension and 8 hex value characters in the file name
    pattern = r"[0-9a-f]{8}(_[a-zA-Z]+)?\.py"
    # get all files and its content
    seeds = [seed for seed in seeds if re.match(pattern, seed)]
    seeds_contents = []
    for seed in seeds:
        with open(os.path.join(current_file_dir, "seeds", seed)) as f:
            seeds_contents.append((seed, f.read()))

    # Load the common library
    common_lib, common_lib_function_names = get_common_lib_from_file(f"{current_file_dir}/seeds/common.py")

    # print all files
    print(f"Using the following {len(seeds)} seeds:", ", ".join(seeds).replace(".py", ""))
    # derive a offset from rng_seed_offset by hashing it if the rng_seed_orig is not 0
    from hashlib import md5
    if arguments.rng_offset != 0:
        rng_offset_str = md5(str(arguments.rng_offset).encode()).hexdigest()[:7]
        # to integer
        rng_offset = int(rng_offset_str, 16)
    else:
        rng_offset = 0
    batch_size = arguments.batch_size
    remix_level = arguments.remix
    library_function_hint = arguments.library_function_hint
    prompts_and_seeds = [ make_self_instruct_prompt(seeds_contents=seeds_contents, 
                                                    rng_seed=rng_seed + rng_offset, 
                                                    common_lib=common_lib,
                                                    common_lib_function_names=common_lib_function_names,
                                                    brief_common=arguments.brief_common, 
                                                    remix=remix_level, 
                                                    num_seeds=arguments.num_seeds,
                                                    library_function_hint=library_function_hint, 
                                                    uncreative=arguments.uncreative, 
                                                    use_generator_prompt=arguments.generator_prompt,
                                                    hint_grid_size=arguments.hint_grid_size)
               for rng_seed in tqdm(range(batch_size)) ]

    client = LLMClient(provider=provider, cache_dir=f"{current_file_dir}/cache")
    samples_and_seeds = []

    if arguments.sample_parallel == 1:
        for prompt, seed in tqdm(prompts_and_seeds):
<<<<<<< HEAD
            sample = client.generate(prompt, num_samples=1, max_tokens=arguments.max_tokens, temperature=arguments.temperature, model=model)[0]
            samples_and_seeds.append((sample, seed))        
=======
            try:
                sample = client.generate(prompt, num_samples=1, max_tokens=arguments.max_tokens, temperature=arguments.temperature, model=model)[0]
                samples_and_seeds.append((sample, seed))        
            except KeyboardInterrupt:
                raise KeyboardInterrupt
            except:
                print("no samples, prompt was too big")
>>>>>>> 07ecab15
    else:
        just_the_prompts = [prompt for prompt, seed in prompts_and_seeds]
        list_of_lists_of_samples = client.generate_parallel(just_the_prompts, num_samples=1, max_tokens=arguments.max_tokens, num_workers=arguments.sample_parallel, model=model, temperature=arguments.temperature)
        # flatten the list
        samples = [sample for sublist in list_of_lists_of_samples for sample in sublist]
        samples_and_seeds = list(zip(samples, [seed for prompt, seed in prompts_and_seeds]))

    codes_and_seeds = []
    for sample, seeds in samples_and_seeds:
        parsed_codes = parse_code(sample)
        if parsed_codes:
            parsed_code = parsed_codes[0]
        else:
            parsed_code = ""
        codes_and_seeds.append((parsed_code, seeds))

    model_name = arguments.model.replace("/", "_")
    # write the codes to jsonl file
    file_name_base = f"self_instruct_remix{remix_level}_fewshot_{arguments.num_seeds}_{model_name}_temp{arguments.temperature:.2f}_maxtokens{arguments.max_tokens}_rng{arguments.rng_offset}"
    if arguments.uncreative:
        file_name_base += "_uncreative"
    if arguments.brief_common:
        file_name_base += "_briefcommon"
    if arguments.generator_prompt:
        file_name_base += "_generatorprompt"
    if arguments.hint_grid_size:
        file_name_base += f"_hintgridsize{arguments.hint_grid_size}"
    file_name_json = file_name_base + ".jsonl"
    print(f"Writing to jsonl {file_name_json}")
    with open(file_name_json, "w") as f:
        # jsonl, one json per line
        import json
        for code, seeds in codes_and_seeds:
            f.write(json.dumps({"code": code,
                                "seeds": seeds
                                }) + "\n")
    print(f"{len(codes_and_seeds)} codes written to {file_name_json}")
    
    if arguments.nohtml:
        exit()
    htmls = []

    common_functions_calls_counter = {}
    for code, seeds in codes_and_seeds:
        code = remove_trailing_code(code)
        # try:
        #     function_calls = extract_function_calls(code)
        #     # set intersection to find common function names
        #     common_functions_calls = common_lib_function_names.intersection(set(function_calls))
        # except:
        #     print("Error in extracting function calls")

        print(f"Code:\n{code}")
        # print(f"Funtion calls: {function_calls}")
        # print(f"Common functions calls: {common_functions_calls}")

        input_grids = [ execute_input_generator(code) for _ in range(4)]
        # Filter out the grids that are not 2D arrays
        input_grids = [grid for grid in input_grids if isinstance(grid, np.ndarray) and len(grid.shape) == 2]
        print("Have", len(input_grids), "input grids")
        output_grids = [ execute_transformation(code, grid) for grid in input_grids]
        print("Have", len(output_grids), "output grids")
        examples_input_output = [ {"input": input_grid, "output": output_grid}
                                    for input_grid, output_grid in zip(input_grids, output_grids) 
                                    if isinstance(output_grid, np.ndarray) ]
        if len(examples_input_output) == 0:
            print("Bad code")
            continue        

        # an html string showing the Common Lib Function call names
        info_html = "" #f"""<div>Used Common Library Functions: {", ".join(list(common_functions_calls))}</div>"""
        grid_html = generate_html_grid(examples_input_output, uid="None")
        # an html string showing the function calls in the code, use syntax highlighting
        # Syntax highlighting for the code
        from pygments import highlight
        from pygments.lexers import PythonLexer
        from pygments.formatters import HtmlFormatter
        def highlight_code(code):
            formatter = HtmlFormatter()
            highlighted_code = highlight(code, PythonLexer(), formatter)
            style = f"<style>{formatter.get_style_defs('.highlight')}</style>"
            return style + highlighted_code
        code_html = highlight_code(code)
        htmls.append(grid_html + info_html + code_html)
        # for func in common_functions_calls:
        #     if func not in common_functions_calls_counter:
        #         common_functions_calls_counter[func] = 0
        #     common_functions_calls_counter[func] += 1   


    # Combining everything into a final HTML
    final_html = f"""
    <html>
    <head>
    <title>Code Visualization</title>
    </head>
    <body>
    {"<hr>".join(htmls)}
    </body>
    </html>
    """
    file_name_html = file_name_base + ".html"

    print(f"Writing to {file_name_html}")
    with open(file_name_html, "w") as f:
        f.write(final_html)

if __name__ == "__main__":
    main()<|MERGE_RESOLUTION|>--- conflicted
+++ resolved
@@ -37,34 +37,21 @@
     exceptions = ["Color"]
     called_functions = extract_function_calls(reference_code)
     called_functions = set(called_functions)
-<<<<<<< HEAD
-    common_lib_functions = extract_functions(common_lib)
-=======
     common_lib_functions = common_lib[1]
->>>>>>> 07ecab15
     common_lib_function_names = set([f["name"] for f in common_lib_functions])
     called_common_lib_function_names = called_functions.intersection(common_lib_function_names)
     called_common_lib_functions = [f for f in common_lib_functions 
                                    if f["name"] in called_common_lib_function_names]
-<<<<<<< HEAD
-    called_common_lib = "\n\n".join([f["api_definition"] for f in called_common_lib_functions]) 
-    common_lib_classes = extract_class_definitions(common_lib)
-=======
     called_common_lib_functions = [f for f in called_common_lib_functions]
 
     common_lib_classes = common_lib[0]
->>>>>>> 07ecab15
     # TODO: what's the best way to handle classes?
     # if `detect_rotational_symmetry`, `detect_translational_symmetry`, `detect_mirror_symmetry` is called, then we should include the Symmetry class
     symmtry_related_functions = ["detect_rotational_symmetry", "detect_translational_symmetry", "detect_mirror_symmetry"]
     included_classes_names = exceptions + ["Symmetry"] if any([f in called_functions for f in symmtry_related_functions]) else exceptions
-<<<<<<< HEAD
-    called_common_lib += "\n\n" + "\n\n".join([c["api_definition"] for c in common_lib_classes if c["name"] in included_classes_names])
-=======
     called_common_lib_classes = [c for c in common_lib_classes if c["name"] in included_classes_names]
     
     called_common_lib = (called_common_lib_classes, called_common_lib_functions)
->>>>>>> 07ecab15
 
     return called_common_lib, called_common_lib_function_names
 
@@ -88,10 +75,6 @@
         assert "# ============= remove below this point for prompting =============" in content
         content = content.split("# ============= remove below this point for prompting =============")[0].strip()
         seed_content.append(content)
-<<<<<<< HEAD
-    if brief_common:
-        common_lib, common_lib_function_names = prune_common_lib(common_lib, "\n".join(seed_content))
-=======
 
     if brief_common:
         common_lib, common_lib_function_names = prune_common_lib(common_lib, "\n".join(seed_content))
@@ -102,7 +85,6 @@
     common_lib_functions = common_lib[1]
     common_lib_classes = common_lib[0]
     common_lib = "\n\n".join([f["api_definition"] for f in common_lib_functions] + [c["api_definition"] for c in common_lib_classes])
->>>>>>> 07ecab15
 
     #common_functions_calls_counter = {}
     concepts_in_seeds = []
@@ -151,17 +133,12 @@
             remix1 = "in particular, making a new variation of the last example, by "
             remix2 = ", but remembering it should be a variation of the last example"
     else:
-<<<<<<< HEAD
-        remix1 = f"in particular, making a new variation of the last {remix} examples, by "
-        remix2 = f", but remembering it should be a variation of the last {remix} examples"
-=======
         if uncreative:
             remix1 = f"in particular, making a knock-off of the last {remix} examples, by "
             remix2 = f", but remembering it should be a knock-off of the last {remix} examples"
         else:
             remix1 = f"in particular, making a new variation of the last {remix} examples, by "
             remix2 = f", but remembering it should be a variation of the last {remix} examples"
->>>>>>> 07ecab15
     
     if library_function_hint == -1:
         library_function_hint_str = ""
@@ -205,15 +182,9 @@
 3. Pick one of the concepts from the brainstorming list, and create a new puzzle using that concept. To create a new puzzle:
 4. Generate a code block formatted like the earlier examples with a comment starting `# concepts:` listing the concepts you chose and `# description:` describing the inputs and transformation.
 """
-<<<<<<< HEAD
-            # this seemed to work okay:
-            #3(a). Brainstorm what the input should look like. What are the objects, patterns, or structures that the middle schoolers should be looking at?
-            #3(b). Brainstorm what the transformation should look like. How do the objects, patterns, or structures change in the output? What moves, changes, grows, shrinks, changes color, gets added, or gets removed?
-=======
         # this seemed to work okay:
         #3(a). Brainstorm what the input should look like. What are the objects, patterns, or structures that the middle schoolers should be looking at?
         #3(b). Brainstorm what the transformation should look like. How do the objects, patterns, or structures change in the output? What moves, changes, grows, shrinks, changes color, gets added, or gets removed?
->>>>>>> 07ecab15
         else:
             prompt+="""2. Brainstorm a possible puzzle using those concepts, thinking of the physical/geometric/topological/logical details
 3. Generate a code block formatted like the earlier examples with a comment starting `# concepts:` listing the concepts you chose and `# description:` describing the inputs and transformation.
@@ -241,20 +212,6 @@
 Here are some examples of good puzzles. These puzzles designed by good puzzle makers and your knock-off should rip them off:
 {examples}
 
-<<<<<<< HEAD
-Your task is to look especially at the last example and make a new puzzle similar to it by following these steps:
-1. Summarize the key ideas in the last puzzle
-2. Brainstorm a variation that is pretty similar but a little different, thinking of the physical/geometric/topological/logical details
-3. Generate a code block formatted like the earlier examples with a comment starting `# concepts:` listing the concepts you are using and `# description:` describing the inputs and transformation.
-"""
-    
-    # Gives some final instructions to try and ensure that things are done correctly
-    prompt += f"""
-Be sure to make the transformation `main` deterministic. Be sure to not assume or impose any ordering to the colors. Use physical, geometric, topological, and logical concepts.
-"""
-    if hint_grid_size:
-        # hint at the grid size not too large but should not be a fixed number
-=======
 Your task is to create a knock-off puzzle that is based on the examples provided, {remix1}following these steps:
 
 1. First pick some `# concepts` from the example puzzles{remix2}. You can combine concepts from different examples. The concepts in the examples are:
@@ -269,7 +226,6 @@
         # hint at the grid size not too large but should not be a fixed number
         if not prompt[-1] == "\n":
             prompt += "\n"
->>>>>>> 07ecab15
         prompt += f"""Also, the input and output grids should not be too large, but should be large enough to contain interesting patterns. Both the width and heights of the grids should be under {hint_grid_size}."""
     
     if library_function_hint_str:
@@ -292,11 +248,7 @@
     parser.add_argument("--sample_parallel", "-sp", type=int, default=1, help="how many parallel workers to use for sampling")
     parser.add_argument("--max_tokens", type=int, default=2048, help="max number of tokens for generation")
     parser.add_argument("--uncreative", "-u", action="store_true", help="use this flag to generate a prompt encourages less creativity, helpful for dumber LLMs", default=False)
-<<<<<<< HEAD
-    parser.add_argument("--brief_common", "-bc", action="store_true", help="use this flag to only include common library functions that are called in the examples", default=False)
-=======
     parser.add_argument("--brief_common", "-bc", action="store_true", help="use this flag to only include common library functions that are called in the examples", default=True)
->>>>>>> 07ecab15
     parser.add_argument("--generator_prompt", "-gp", action="store_true", help="use this flag to generate a list of concepts and have it pick one", default=False)
     parser.add_argument("--rng_offset", default=0, type=int)
     parser.add_argument("--nohtml", action="store_true", help="use this flag to not generate html", default=False)
@@ -357,10 +309,6 @@
 
     if arguments.sample_parallel == 1:
         for prompt, seed in tqdm(prompts_and_seeds):
-<<<<<<< HEAD
-            sample = client.generate(prompt, num_samples=1, max_tokens=arguments.max_tokens, temperature=arguments.temperature, model=model)[0]
-            samples_and_seeds.append((sample, seed))        
-=======
             try:
                 sample = client.generate(prompt, num_samples=1, max_tokens=arguments.max_tokens, temperature=arguments.temperature, model=model)[0]
                 samples_and_seeds.append((sample, seed))        
@@ -368,7 +316,6 @@
                 raise KeyboardInterrupt
             except:
                 print("no samples, prompt was too big")
->>>>>>> 07ecab15
     else:
         just_the_prompts = [prompt for prompt, seed in prompts_and_seeds]
         list_of_lists_of_samples = client.generate_parallel(just_the_prompts, num_samples=1, max_tokens=arguments.max_tokens, num_workers=arguments.sample_parallel, model=model, temperature=arguments.temperature)
