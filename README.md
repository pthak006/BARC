--- conflicted
+++ resolved
@@ -1,40 +1,6 @@
-<<<<<<< HEAD
-# Boostrapping ARC: Synthetic Problem Generation for ARC-AGI Visual Reasoning Tasks
-
-# Seed problems
-
-The seed problems are manually written "solution" and "input_generator" for the problems in ARC training set.
-
-* solution: including natural language description and the `main` funciton (solution to the task) which takes the input grid and transform it to the output grid which solves the problem.
-* input_generator: The `generate_input` function generates input grids that resemebles the input grids of the corresponding problem.
-
-There are currently 162 solutions/input_generators under `seeds/` folder.
-
-# Synthetic Data Generation
-
-The synthetic data generation pipeline takes the seed problems, remix them with LLM to generate new problems including both the "solution" and "input_generator". Then we instantiate the synthetic ARC problem by execute input_generator to create input grids, and solution to create the corresponding output grids to create a list of input/output pairs as the ARC problem.
-
-The synthetic data generation consist of 3 stages.
-
-* description generations: generate the natural language description of synthetic problems given the manual written descriptions. See `generate_descriptions.py `
-* code generation: generate the solution and input generation code given the description and similar few-shot examples from seeds (by RAG). See `generate_code.py`
-* problem generation: execute the generated code to instantiate the concrete ARC problems. See `generate_problems.py`
-
-Please refer to `data_generation_script.sh` for example usage.
-
-# Finetuning
-
-We use the framework from huggingface-alignmenthandbook.
-
-
-# Inference
-
-# 
-=======
 # Bootstrapping ARC: Synthetic Problem Generation for ARC Visual Reasoning Tasks
 
 This repository provides tools for generating synthetic [ARC](https://arcprize.org/) problems, which consist of input/output grid pairs corresponding to transformation rules defined by Python code.
->>>>>>> 92dc91a9
 
 
 ## Seed Problems
