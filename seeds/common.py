--- conflicted
+++ resolved
@@ -335,18 +335,12 @@
     """
     n, m = grid.shape
 
-    sprite_mask = 1*(sprite != background)
+    sprite_mask = 1 * (sprite != background)
 
     # if padding is non-zero, we emulate padding by dilating everything within the grid
     if padding > 0:
         from scipy import ndimage
 
-<<<<<<< HEAD
-        # pad the sprite with background pixels in all 4 directions
-        sprite = np.pad(sprite, padding, mode="constant", constant_values=background)
-
-=======
->>>>>>> d58aeb5f
         if padding_connectivity == 4:
             structuring_element = np.array([[0, 1, 0], [1, 1, 1], [0, 1, 0]])
         elif padding_connectivity == 8:
@@ -355,30 +349,17 @@
             raise ValueError("padding_connectivity must be 4 or 8.")
 
         # use binary dilation to pad the sprite with a non-background color
-<<<<<<< HEAD
-        sprite_mask = ndimage.binary_dilation(
-            sprite != background, iterations=padding, structure=structuring_element
+        grid_mask = ndimage.binary_dilation(
+            grid != background, iterations=padding, structure=structuring_element
         ).astype(int)
     else:
-        sprite_mask = 1 * (sprite != background)
-
-    grid_mask = 1 * (grid != background)
-
-    dim1, dim2 = sprite.shape
+        grid_mask = 1 * (grid != background)
+
     possible_locations = [
         (x, y)
-        for x in range(border_size, n + 1 - border_size)
-        for y in range(border_size, m + 1 - border_size)
+        for x in range(border_size, n + 1 - border_size - sprite.shape[0])
+        for y in range(border_size, m + 1 - border_size - sprite.shape[1])
     ]
-=======
-        grid_mask = ndimage.binary_dilation(grid != background, iterations=padding, structure=structuring_element).astype(int)
-    else:
-        grid_mask = 1*(grid != background)    
-
-    possible_locations = [ (x,y)
-                          for x in range(border_size, n + 1 - border_size - sprite.shape[0])
-                          for y in range(border_size, m + 1 - border_size - sprite.shape[1])]
->>>>>>> d58aeb5f
 
     non_background_grid = np.sum(grid_mask)
     non_background_sprite = np.sum(sprite_mask)
